# pyright: reportPrivateUsage=false
from argparse import Namespace
from typing import Any, cast

import pytest
from hexdoc.core import I18n
from hexdoc.core.resource import ResourceLocation
from hexdoc.jinja.render import create_jinja_env_with_loader
<<<<<<< HEAD
=======
from hexdoc.minecraft import I18n
>>>>>>> 6cc3354a
from hexdoc.patchouli.text import (
    DEFAULT_MACROS,
    BookLink,
    CommandStyle,
    FormatTree,
    FunctionStyle,
    LinkStyle,
    ParagraphStyle,
    SpecialStyleType,
)
from hexdoc.plugin import PluginManager
from jinja2 import PackageLoader
from yarl import URL


class MockPluginManager:
    def validate_format_tree(self, tree: FormatTree, *_: Any, **__: Any):
        return tree


def format_with_mocks(
    test_str: str,
    macros: dict[str, str] = {},
    link_overrides: dict[str, str] = {},
):
    return FormatTree.format(
        test_str,
        book_id=ResourceLocation("hexcasting", "thehexbook"),
        i18n=cast(I18n, Namespace(keys={})),
        macros=DEFAULT_MACROS | macros,
        is_0_black=False,
        pm=cast(PluginManager, MockPluginManager()),
        link_overrides=link_overrides,
    )


def flatten_html(html: str):
    return "".join(line.lstrip() for line in html.splitlines())


def hexdoc_block(value: FormatTree):
    loader = PackageLoader("hexdoc", "_templates")
    env = create_jinja_env_with_loader(loader)
    template = env.from_string(
        """\
        {%- import "macros/formatting.html.jinja" as fmt with context -%}
        {{- fmt.styled(value) -}}
        """
    )
    return template.render(value=value)


def test_link():
    tree = format_with_mocks("$(l:http://google.com)A$(/l)")
    assert (
        hexdoc_block(tree) == '<p><a href="http://google.com" target="_blank">A</a></p>'
    )


def test_link_in_color():
    tree = format_with_mocks(
        "$(1)A$(l:http://google.com)B$(/l)C/$",
        {"$(1)": "$(#111)"},
    )
    html = hexdoc_block(tree)

    assert html == flatten_html(
        """<p>
            <span style="color: #111">
                A
                <a href="http://google.com" target="_blank">
                    B
                </a>
                C
            </span>
        </p>"""
    )


@pytest.mark.skip("Currently failing, the parser needs a fix")
def test_colors_across_link():
    tree = format_with_mocks(
        "$(1)A$(l:http://google.com)B$(2)C$(1)D$(/l)E/$",
        {"$(1)": "$(#111)", "$(2)": "$(#222)"},
    )
    html = hexdoc_block(tree)

    assert html == flatten_html(
        """<p>
            <span style="color: #111">
                A
            </span>
            <a href="http://google.com" target="_blank">
                <span style="color: #222">
                    C
                </span>
                <span style="color: #111">
                    D
                </span>
            </a>
            <span style="color: #111">
                E
            </span>
        </p>"""
    )


def test_format_string():
    raw = "Write the given iota to my $(l:patterns/readwrite#hexcasting:write/local)$(#490)local$().$(br)The $(l:patterns/readwrite#hexcasting:write/local)$(#490)local$() is a lot like a $(l:items/focus)$(#b0b)Focus$(). It's cleared when I stop casting a Hex, starts with $(l:casting/influences)$(#490)Null$() in it, and is preserved between casts of $(l:patterns/meta#hexcasting:for_each)$(#fc77be)Thoth's Gambit$(). "

    tree = format_with_mocks(
        raw,
        link_overrides={"casting/*": "https://example.com"},
    )

    assert tree == FormatTree(
        raw=raw,
        style=CommandStyle(type=SpecialStyleType.base),
        children=[
            FormatTree(
                style=ParagraphStyle.paragraph(),
                children=[
                    "Write the given iota to my ",
                    FormatTree(
                        style=LinkStyle(
                            value=BookLink.from_str(
                                "patterns/readwrite#hexcasting:write/local",
                                ResourceLocation("hexcasting", "thehexbook"),
                            ),
                            external=False,
                        ),
                        children=[
                            FormatTree(
                                style=FunctionStyle(
                                    type=SpecialStyleType.color,
                                    value="490",
                                ),
                                children=["local"],
                            )
                        ],
                    ),
                    ".\nThe ",
                    FormatTree(
                        style=LinkStyle(
                            value=BookLink.from_str(
                                "patterns/readwrite#hexcasting:write/local",
                                ResourceLocation("hexcasting", "thehexbook"),
                            ),
                            external=False,
                        ),
                        children=[
                            FormatTree(
                                style=FunctionStyle(
                                    type=SpecialStyleType.color,
                                    value="490",
                                ),
                                children=["local"],
                            )
                        ],
                    ),
                    " is a lot like a ",
                    FormatTree(
                        style=LinkStyle(
                            value=BookLink.from_str(
                                "items/focus",
                                ResourceLocation("hexcasting", "thehexbook"),
                            ),
                            external=False,
                        ),
                        children=[
                            FormatTree(
                                style=FunctionStyle(
                                    type=SpecialStyleType.color,
                                    value="b0b",
                                ),
                                children=["Focus"],
                            )
                        ],
                    ),
                    ". It's cleared when I stop casting a Hex, starts with ",
                    FormatTree(
                        style=LinkStyle(
                            value="https://example.com",
                            external=True,
                        ),
                        children=[
                            FormatTree(
                                style=FunctionStyle(
                                    type=SpecialStyleType.color,
                                    value="490",
                                ),
                                children=["Null"],
                            )
                        ],
                    ),
                    " in it, and is preserved between casts of ",
                    FormatTree(
                        style=LinkStyle(
                            value=BookLink.from_str(
                                "patterns/meta#hexcasting:for_each",
                                ResourceLocation("hexcasting", "thehexbook"),
                            ),
                            external=False,
                        ),
                        children=[
                            FormatTree(
                                style=FunctionStyle(
                                    type=SpecialStyleType.color,
                                    value="fc77be",
                                ),
                                children=["Thoth's Gambit"],
                            )
                        ],
                    ),
                    ". ",
                ],
            )
        ],
    )


def test_broken_link_fails_without_override():
    style = LinkStyle.from_str(
        "link",
        book_id=ResourceLocation("namespace", "path"),
        link_overrides={},
    )

    with pytest.raises(ValueError):
        style.href({"book_links": {}})


def test_broken_link_uses_override():
    style = LinkStyle.from_str(
        "link",
        book_id=ResourceLocation("namespace", "path"),
        link_overrides={"link": "https://example.com"},
    )

    href = style.href({"book_links": {}})

    assert href == "https://example.com"


def test_wildcard_link_override():
    style = LinkStyle.from_str(
        "foo/bar",
        book_id=ResourceLocation("namespace", "path"),
        link_overrides={"foo*": "https://example.com"},
    )

    href = style.href({"book_links": {}})

    assert href == "https://example.com"


def test_wildcard_link_override_not_matching():
    style = LinkStyle.from_str(
        "https://example.ca",
        book_id=ResourceLocation("namespace", "path"),
        link_overrides={"foo*": "https://example.com"},
    )

    href = style.href({"book_links": {}})

    assert href == "https://example.ca"


def test_case_insensitive_entry_id():
    style = LinkStyle.from_str(
        "items/Staff",
        book_id=ResourceLocation("namespace", "path"),
        link_overrides={},
    )

    href = style.href({"book_links": {"namespace:items/staff": URL("link")}})

    assert href == "link"


def test_case_sensitive_page_anchor_match():
    style = LinkStyle.from_str(
        "items/staff#anchor",
        book_id=ResourceLocation("namespace", "path"),
        link_overrides={},
    )

    href = style.href({"book_links": {"namespace:items/staff#anchor": URL("link")}})

    assert href == "link"


def test_case_sensitive_page_anchor_broken():
    style = LinkStyle.from_str(
        "items/staff#Anchor",
        book_id=ResourceLocation("namespace", "path"),
        link_overrides={},
    )

    with pytest.raises(ValueError):
        style.href({"book_links": {"namespace:items/staff#anchor": URL("link")}})<|MERGE_RESOLUTION|>--- conflicted
+++ resolved
@@ -6,10 +6,6 @@
 from hexdoc.core import I18n
 from hexdoc.core.resource import ResourceLocation
 from hexdoc.jinja.render import create_jinja_env_with_loader
-<<<<<<< HEAD
-=======
-from hexdoc.minecraft import I18n
->>>>>>> 6cc3354a
 from hexdoc.patchouli.text import (
     DEFAULT_MACROS,
     BookLink,
