--- conflicted
+++ resolved
@@ -41,11 +41,7 @@
 dependencies = [
     "importlib_resources~=6.0",
     "Jinja2~=3.1",
-<<<<<<< HEAD
-    "minecraft-render==2.0.0a5",
-=======
     "minecraft-render~=2.0.0a6",
->>>>>>> 46d6e5f9
     "more_itertools~=10.1",
     "ordered-set~=4.1",
     "packaging~=23.2",
