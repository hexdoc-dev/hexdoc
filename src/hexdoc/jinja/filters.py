import functools
from typing import Callable, ParamSpec, TypeVar

from jinja2 import pass_context
from jinja2.runtime import Context
from markupsafe import Markup

from hexdoc.core import I18n, Properties, ResourceLocation
from hexdoc.core.resource import ItemStack
from hexdoc.graphics.validators import ItemImage, TextureImage, validate_image
from hexdoc.model.base import init_context
from hexdoc.patchouli import FormatTree
from hexdoc.plugin import PluginManager

_P = ParamSpec("_P")
_R = TypeVar("_R")


def hexdoc_pass_context(f: Callable[_P, _R]) -> Callable[_P, _R]:
    @functools.wraps(f)
    @pass_context
    def wrapper(*args: _P.args, **kwargs: _P.kwargs):
        with init_context(args[0]):
            return f(*args, **kwargs)

    return wrapper


def make_jinja_exceptions_suck_a_bit_less(f: Callable[_P, _R]) -> Callable[_P, _R]:
    @functools.wraps(f)
    def wrapper(*args: _P.args, **kwargs: _P.kwargs):
        try:
            return f(*args, **kwargs)
        except Exception as e:
            args_ = list(args)
            if args_ and isinstance(args_[0], Context):
                args_ = args_[1:]

            e.add_note(f"args:   {args_}")
            e.add_note(f"kwargs: {kwargs}")
            raise

    return wrapper


# filters


@make_jinja_exceptions_suck_a_bit_less
def hexdoc_wrap(value: str, *args: str):
    tag, *attributes = args
    if attributes:
        attributes = " " + " ".join(attributes)
    else:
        attributes = ""
    return Markup(f"<{tag}{attributes}>{Markup.escape(value)}</{tag}>")


# aliased as _() and _f() at render time
@make_jinja_exceptions_suck_a_bit_less
def hexdoc_localize(
    key: str,
    *,
    do_format: bool,
    props: Properties,
    book_id: ResourceLocation,
    i18n: I18n,
    macros: dict[str, str],
    pm: PluginManager,
):
    # get the localized value from i18n
    localized = i18n.localize(key)

    if not do_format:
        return Markup(localized.value)

    # construct a FormatTree from the localized value (to allow using patchi styles)
    formatted = FormatTree.format(
        localized.value,
        book_id=book_id,
        i18n=i18n,
        macros=macros,
        is_0_black=props.is_0_black,
        pm=pm,
        link_overrides=props.link_overrides,
    )
    return formatted


@hexdoc_pass_context
@make_jinja_exceptions_suck_a_bit_less
def hexdoc_texture_image(context: Context, id: str | ResourceLocation):
    return validate_image(TextureImage, id, context)


@hexdoc_pass_context
@make_jinja_exceptions_suck_a_bit_less
<<<<<<< HEAD
def hexdoc_item_image(context: Context, id: str | ResourceLocation | ItemStack):
    return validate_image(ItemImage, id, context)
=======
def hexdoc_item(
    context: Context,
    id: str | ResourceLocation | ItemStack,
) -> ItemWithTexture:
    return ItemWithTexture.model_validate(
        id,
        context=cast(dict[str, Any], context),  # lie
    )


@pass_context
@make_jinja_exceptions_suck_a_bit_less
def hexdoc_smart_var(context: Context, value: Any):
    """Smart template argument filter.

    If `value` is of the form `{"variable": str(ref)}`, returns the value of the
    template variable called `ref`.

    Otherwise, returns `value` unchanged.
    """

    match value:
        case {**items} if len(items) != 1:
            return value
        case {"variable": str(ref)}:
            return context.resolve(ref)
        case _:
            return value
>>>>>>> 6cc3354a
<|MERGE_RESOLUTION|>--- conflicted
+++ resolved
@@ -1,5 +1,5 @@
 import functools
-from typing import Callable, ParamSpec, TypeVar
+from typing import Any, Callable, ParamSpec, TypeVar
 
 from jinja2 import pass_context
 from jinja2.runtime import Context
@@ -95,18 +95,8 @@
 
 @hexdoc_pass_context
 @make_jinja_exceptions_suck_a_bit_less
-<<<<<<< HEAD
 def hexdoc_item_image(context: Context, id: str | ResourceLocation | ItemStack):
     return validate_image(ItemImage, id, context)
-=======
-def hexdoc_item(
-    context: Context,
-    id: str | ResourceLocation | ItemStack,
-) -> ItemWithTexture:
-    return ItemWithTexture.model_validate(
-        id,
-        context=cast(dict[str, Any], context),  # lie
-    )
 
 
 @pass_context
@@ -126,5 +116,4 @@
         case {"variable": str(ref)}:
             return context.resolve(ref)
         case _:
-            return value
->>>>>>> 6cc3354a
+            return value