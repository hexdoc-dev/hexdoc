--- conflicted
+++ resolved
@@ -10,12 +10,7 @@
 {% endblock inner_body %}
 
 {% block redirect_image -%}
-<<<<<<< HEAD
   {{ Images.url(page.item) }}
 {%- endblock redirect_image %}
-=======
-  {{ texture_macros.item_url(page.item) }}
-{%- endblock redirect_image %}
 
-{% block title_attrs %} class="spotlight-title page-header"{% endblock title_attrs %}
->>>>>>> 34aff08b
+{% block title_attrs %} class="spotlight-title page-header"{% endblock title_attrs %}