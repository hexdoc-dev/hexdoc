--- conflicted
+++ resolved
@@ -4,13 +4,6 @@
 
 The format is based on [Keep a Changelog](https://keepachangelog.com/en/1.1.0/) and [Pydantic's HISTORY.md](https://github.com/pydantic/pydantic/blob/main/HISTORY.md), and this project *mostly* adheres to [Semantic Versioning](https://semver.org/spec/v2.0.0.html).
 
-<<<<<<< HEAD
-## [UNRELEASED]
-
-### Changed
-
-* Disable showing local variables in Typer pretty exceptions, since it's a really absurd amount of output in many cases. Set a non-empty value for the environment variable `HEXDOC_TYPER_EXCEPTION_LOCALS` to reenable it, if you really want to.
-=======
 ## `1!0.1.0a17`
 
 ### Fixed
@@ -21,7 +14,6 @@
 ### Contributions
 
 * Update `zh_cn` translations, by @ChuijkYahus in [#74](https://github.com/hexdoc-dev/hexdoc/pull/74).
->>>>>>> 096ae35a
 
 ## `1!0.1.0a16`
 
