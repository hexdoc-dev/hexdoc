# Changelog

All notable changes to this project will be documented in this file.

The format is based on [Keep a Changelog](https://keepachangelog.com/en/1.1.0/) and [Pydantic's HISTORY.md](https://github.com/pydantic/pydantic/blob/main/HISTORY.md), and this project *mostly* adheres to [Semantic Versioning](https://semver.org/spec/v2.0.0.html).

<<<<<<< HEAD
## [UNRELEASED]

### Changed

* Update dependencies:
  * Pyright: `1.1.389`
  * Pillow: `11.0.0`
=======
## `1!0.1.0a21`

### Fixed

* Fix broken environment variable loading by adding a dependency exclusion for Pydantic Settings v2.6.0 (see [pydantic/pydantic-settings#445](https://github.com/pydantic/pydantic-settings/issues/445)).
>>>>>>> 34aff08b

## `1!0.1.0a20`

### Added

* New Jinja template filter: `hexdoc_smart_var`
  * Can be used to allow runtime variable lookups based on values in `props.template.args`. This is currently used by the [custom navbar links](https://hexdoc.hexxy.media/docs/guides/template/#navbar) feature.

### Changed

* A GitHub link is now added to the navbar by default (fixes [#26](https://github.com/hexdoc-dev/hexdoc/issues/26)). See the [docs](https://hexdoc.hexxy.media/docs/guides/template/#navbar) for more info.

### Fixed

* Fix the root-level redirect not being generated in cases where there are no versioned books and no book exists for the default branch.
* Fix crash on startup by adding a dependency exclusion for Pydantic v2.9.0 (see [pydantic/pydantic#10345](https://github.com/pydantic/pydantic/issues/10345)).

## `1!0.1.0a19`

### Added

* Allow adding custom links to the web book navbar ([docs](https://hexdoc.hexxy.media/docs/guides/template)).

## `1!0.1.0a18`

### Fixed

* Add missing handler for nested list styles (`$(li2)`, `$(li3)`, etc).
* Fix book links to other extension books on 1.19 and below (also fixes [#75](https://github.com/hexdoc-dev/hexdoc/issues/75))

## `1!0.1.0a17`

### Fixed

* Localize the "please don't sue us Microsoft" page footer (previously was hardcoded).
* Disable showing local variables in Typer pretty exceptions, since it produces a really absurd amount of output. Set a non-empty value for the environment variable `HEXDOC_TYPER_EXCEPTION_LOCALS` to reenable it if you really want to.

### Contributions

* Update `zh_cn` translations, by @ChuijkYahus in [#74](https://github.com/hexdoc-dev/hexdoc/pull/74).

## `1!0.1.0a16`

### Added

* The internal hexdoc CI now automatically generates and deploys JSON Schema definitions for several Patchouli file types. See the [documentation](https://hexdoc.hexxy.media/docs/guides/standalone/patchouli-schemas) for more details.

### Changed

* The `hexdoc.toml` field `textures.missing` can now be set to `missing = "*"`, allowing all textures to be missing. No other string values are currently supported.
* The command `hexdoc merge` now creates an empty `.nojekyll` file in the site root to disable Jekyll on GitHub Pages (since it's not necessary for hexdoc). Fixes [#68](https://github.com/hexdoc-dev/hexdoc/issues/68).
* Tentatively reenable Typer's [pretty exceptions](https://typer.tiangolo.com/tutorial/exceptions/). Please open an issue if you notice any weird behaviour.
* Change the JSON Schema output path from `/schema/hexdoc` to `/schema`.
* Several documentation improvements/fixes.

### Fixed

* The command `hexdoc render-models` was accidentally configured to take a list of models as an option instead of an argument.

## `1!0.1.0a15`

### Added

* Path resource dirs now support reading `.jar` and `.zip` files.
  * Note: The resource folders (eg. `assets/`) currently must be at the root of the archive.
* New glob resource dir type: `{ glob="mods/*.jar", exclude=["**/some_broken_mod.jar"] }`
* New texture config to print some errors instead of failing the build: `textures.strict`
* New command: `hexdoc render-models`
* Placeholders in `hexdoc.toml` may now start with `$` to reference the root table (eg. `{$modid}` and `{$.modid}` are both valid).

### Changed

* In `hexdoc.toml`, `default_lang` and `default_branch` are now optional, defaulting to `en_us` and `main` respectively.
* Update minimum Pydantic version to `2.7.1`.
* Update Pyright version to `1.1.361`.

### Fixed

* Add missing default values for some fields in `*.png.mcmeta`.

## `1!0.1.0a14`

### Added

* The internal hexdoc CI now automatically generates and deploys a JSON Schema definition for `hexdoc.toml`. See the [documentation](https://hexdoc.hexxy.media/docs/guides/configuration/) for more details.

### Changed

* `hexdoc serve` will now fail immediately instead of retrying the build in non-release mode if an error occurs.
* Update minimum Typer version to `0.12`.

### Fixed

* Fix incorrect texture array size calculation when non-square images are used for block textures.

## `1!0.1.0a13`

### Changed

* Print stdout and stderr when shell commands fail (fixes [#63](https://github.com/hexdoc-dev/hexdoc/issues/63)).
* Improve the error message when GitHub Pages is not enabled.
* Support `.json5` files in places other than I18n. Note that `.flatten.json5` is still only supported for I18n.

## `1!0.1.0a12`

### Added

* New block rendering system, implemented entirely in Python! This replaces [minecraft-render-py](https://github.com/hexdoc-dev/minecraft-render-py) and removes hexdoc's Node.js dependency. Block renders should now be much closer to how items look in inventories ingame.
  * Note: Animated models currently only render the first frame of the animation.
  * Note: `minecraft-render` is still included as a dependency for backwards compatibility reasons. This will be removed in a future release.
* New command: `hexdoc render-model`
* New dependencies: `frozendict`, `moderngl[headless]`, `moderngl-window`
* New `hexdoc.toml` field `lang.{lang}` for per-language configuration. Currently supported options include `quiet` and `ignore_errors`.

### Changed

* Update `zh_cn` translations, by @ChuijkYahus in [#69](https://github.com/hexdoc-dev/hexdoc/pull/69).
* Blockstates are no longer taken into account when selecting block models to render.
* Deprecated the `--quiet-lang` CLI option.
* Errors will now always be raised for all languages unless explicitly disabled in `hexdoc.toml`. Previously, errors when rendering non-default languages would only fail the overall command in release mode.

### Removed

* ⚠️ BREAKING: Removed `HexdocPythonResourceLoader`, as it was only needed for the old rendering system.
* ⚠️ BREAKING: Removed `HexdocAssetLoader.load_blockstates` and `HexdocAssetLoader.renderer_loader`. Several argument/return types have been changed from `IRenderClass` to `BlockRenderer`.
* Removed `hexdoc render-block` subcommands.

## `1!0.1.0a11`

### Added

* hexdoc now uses a custom `sys.excepthook` to hide unnecessary traceback frames, except in verbose mode.
* New reusable workflow input `site-url` to help support non-Pages deployments.

### Changed

* Adding spoilers to individual pages with the `advancement` field is now supported.
* Use [`uv`](https://github.com/astral-sh/uv) instead of `pip` for all reusable workflows.
* `hexdoc ci build` now attempts to read the site url from `HEXDOC_SITE_URL` and `GITHUB_PAGES_URL` environment variables before querying the GitHub API.
* "No translation in {lang} for key {key}" warnings are now only printed once per key for each language to reduce log spam.

## `1!0.1.0a10`

### Added

* Web books will now generate a tree of redirects for categories, entries, and pages with anchors. These redirects include OpenGraph tags for generating Discord embeds.
  * For example, https://hexcasting.hexxy.media/v/latest/main/1.19/en_us/basics now redirects to https://hexcasting.hexxy.media/v/latest/main/1.19/en_us#basics, and the Discord embed for the first link includes the category title "Getting Started".
* Added template variable `relative_site_url`, which is a relative path to the root of the website from the current page.
  * For example, on the page `/v/latest/main/en_us`, `relative_site_url` would be `../../../..` .
* Added `HEXDOC_SUBDIRECTORY` environment variable and `subdirectory` GitHub Actions option, for deploying a hexdoc book alongside other sites/pages.
* Added the ability to print the installed hexdoc version with `hexdoc --version`.

### Changed

* ⚠️ BREAKING: Replaced the `link_bases` system with `book_links` to simplify/improve the link system.
  * This is what we use for constructing hrefs to internal and external categories/entries/pages. It's mostly only used internally, so this change hopefully won't have a big impact.
* Changed the Minecraft version in the dropdown to look like `Minecraft 1.19.2` instead of just `1.19.2`.
* Added more information to the hexdoc startup message, similar to what pytest prints.
* Updated minimum Pydantic version to `2.6.1`.
* Updated internal Pyright version from `1.1.343` to `1.1.345`.
  * We have not updated to `1.1.346` or higher because that version and `1.1.350` both introduce some type errors related to the lack of a `TypeForm` type in Python. The new versions enforce that types like `Union` and `Annotated` should not count as `type`, which is something that Pydantic and hexdoc are currently doing.

### Fixed

* [#47](https://github.com/hexdoc-dev/hexdoc/issues/47): Concurrent builds overwrite each other because merge happens outside of the sequential part

### Removed

* ⚠️ BREAKING: Removed `HexdocTypeAdapter` because `TypeAdapter` is now marked as final (and it never really worked properly anyway).

## `1!0.1.0a9`

### New Features

* Support for the rest of the default Patchouli page types, implemented by [@SamsTheNerd](https://github.com/SamsTheNerd) in [#53](https://github.com/hexdoc-dev/hexdoc/pull/53)!
* Refactored recipe rendering for better reusability - see the default recipe page types for more details.
* Added `ModPlugin.default_rendered_templates_v2`, which works the same as `default_rendered_templates` but gets the book and context as arguments.
  * This is meant to allow generating multi-file book structures instead of a single HTML document.
* `hexdoc.toml`: Added `template.render_from`, which is a list of modids to include default rendered templates from, defaulting to `template.include`.
  * This can be used in conjunction with `template.include` to add a plugin's templates to the environment without rendering its default templates.

### Changed

* The new version dropdown now only uses a submenu if there are at least 2 branches in a given version.
* Refactored `render` and `sitemap` out of `hexdoc.cli.utils` to more appropriate places.
* `ModPlugin.default_rendered_templates` (and `_v2`) may now return `tuple[str, dict[str, Any]]` as the dict value, where the string is the template to render and the dict contains extra arguments to pass to that template.

### Removed

* Removed separators between versions in the new version dropdown to reduce visual clutter.

### Fixed

* Overflowing text with long item names in the new dropdown submenus.
* Incorrect logic for deciding which dropdown items to disable (ie. the current book version being viewed).
* "Unhandled tag" error for page types without a namespace (Patchouli adds `patchouli:` if unspecified, but hexdoc didn't).

## `1!0.1.0a8`

### New Features

* Added `hexdoc_item`, a Jinja filter that looks up an `ItemWithTexture` from the item id.
  * Syntax: `{{ texture_macros.render_item("minecraft:stone"|hexdoc_item) }}`
* Updated the version dropdown! Versions are now grouped by Minecraft version, and branches are hidden behind a submenu to reduce clutter.
  * This allows you to use the same mod version for different Minecraft versions, as long as the plugin version is different.
  * To switch back to the old style, add `hide_dropdown_minecraft_version = true` to the `[template.args]` section of your `hexdoc.toml` file.
* Added `BookPlugin`, a base class for implementing alternative book systems. This is still heavily WIP, and there **will** be more breaking changes. We're planning to use this to implement Modonomicon support.
* Internal: Added a Nox session to generate a dummy book for testing templates locally.

### Changed

* ⚠️ BREAKING: Reworked book loading to support the new `BookPlugin` system. This *probably* won't affect most users, but it is a breaking change.
* `ModPlugin.jinja_template_root` may now return a list of template roots.
* `hexdoc_mod_plugin` may now return a list of plugins.
* `hexdoc merge` and `hexdoc ci merge` will now raise an error if trying to overwrite an existing version in release mode.
  * If you need to bypass this, either pass `--no-release` to `hexdoc [ci] merge`, or delete the `.sitemap-marker.json` file(s) in the merge destination.
* The dropdown item for the current version is now disabled to give better feedback.
* Replaced our `JSONValue` type with an alias for Pydantic's `JsonValue` type.

### Removed

* ⚠️ BREAKING: Removed reexports from `hexdoc.core` for `After_1_20`, `Before_1_19`, etc. They can still be imported from `hexdoc.core.compat` if needed, but this makes the namespace a bit cleaner.

### Fixed

* `AttributeError` when generating error message for a nonexistent resource dir.
* Deserializing the union type `ItemWithTexture | TagWithTexture` sometimes returned `TagWithTexture` for non-tag inputs.

## `1!0.1.0a7`

### New Features

* Implemented Pydantic models for all remaining vanilla recipes (other than `minecraft:special_*`) and page types.
  * Templates for the new page models are still WIP, but the models should now expose all necessary data.
* `hexdoc.toml`: Added support for directly specifying `patchouli_books` directories in `resource_dirs`.
  * This is intended to support the [modpack book layout](https://vazkiimods.github.io/Patchouli/docs/patchouli-basics/getting-started#1-locate-patchouli_books), so the modid for this type of resource dir is always `patchouli`.
  * Syntax:
    ```toml
    resource_dirs = [
        { patchouli_books="path/to/patchouli_books" },
    ]
    ```

### Changed

* The `I18n` missing translation log level is now `DEBUG` when `book.i18n` is `False`.

### Fixed

* Exception classname was not displayed in tagged union validation errors.

## `1!0.1.0a6`

### New Features

* `hexdoc.toml`: Added `textures.enabled`. Set to `false` to disable texture rendering.
* `hexdoc.toml`: Added `macros` for adding local macro overrides, with the same structure as the `book.json` field.
* Added an optional `props` field to `ModPlugin`. Implement `ModPluginImplWithProps` instead of `ModPluginImpl` to get the props object when constructing your plugin.
* Added `ModPlugin.update_jinja_env`.

### Changes

* `hexdoc.toml`: Made `template.icon` optional.
* `hexdoc.toml`: Allowed setting `template.redirect={'!None'=true}` to disable generating redirects in `hexdoc build`.
* `ModPlugin.update_jinja_env` (previously `hexdoc_update_jinja_env`) is now only called if the plugin's modid is in `template.include`.

### Removals

* ⚠️ BREAKING: Removed the `hexdoc_update_jinja_env` hook.

## `1!0.1.0a5`

### New Features

* Added `link_overrides` field to `hexdoc.toml`, for patching broken inter-mod links.
* Created a couple of [Shields.io](https://shields.io) badges for hexdoc.
* Started keeping a changelog!

### Changes

* ⚠️ BREAKING: Completely reworked the validation context system. Context is now a dict (returning to the Pydantic standard), and classes can now inherit from `hexdoc.utils.ValidationContext` to get the methods `.of()` and `.add_to_context()`. `BookContext` is no longer the god object for all validation context.
* Moved Hatch to a required dependency, from `[pdoc]`.
* Slightly tweaked the page footer text.

### Fixes

* Fixed an issue that was preventing CI plugin builds from being copied to the Pages branch.
* Fixed category spoilers not taking external entries into account.<|MERGE_RESOLUTION|>--- conflicted
+++ resolved
@@ -4,7 +4,6 @@
 
 The format is based on [Keep a Changelog](https://keepachangelog.com/en/1.1.0/) and [Pydantic's HISTORY.md](https://github.com/pydantic/pydantic/blob/main/HISTORY.md), and this project *mostly* adheres to [Semantic Versioning](https://semver.org/spec/v2.0.0.html).
 
-<<<<<<< HEAD
 ## [UNRELEASED]
 
 ### Changed
@@ -12,13 +11,12 @@
 * Update dependencies:
   * Pyright: `1.1.389`
   * Pillow: `11.0.0`
-=======
+
 ## `1!0.1.0a21`
 
 ### Fixed
 
 * Fix broken environment variable loading by adding a dependency exclusion for Pydantic Settings v2.6.0 (see [pydantic/pydantic-settings#445](https://github.com/pydantic/pydantic-settings/issues/445)).
->>>>>>> 34aff08b
 
 ## `1!0.1.0a20`
 
